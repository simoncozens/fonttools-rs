#![warn(missing_docs, missing_crate_level_docs)]
//! A library for parsing, manipulating and writing OpenType fonts
//!
//! *This is a prerelease version; it is not feature complete.*
//! *Notably, variable fonts are supported, but GPOS/GSUB (OpenType Layout) is not.*
//!
//! # Example usage
//! ```no_run
//! # // we need an explicit main fn to use macros:
//! # #[macro_use] extern crate otspec;
//! # fn main() {
//! use fonttools::tag;
//! use fonttools::font::{self, Font, Table};
//! use fonttools::tables::name::{name, NameRecord, NameRecordID};
<<<<<<< HEAD
//! use otspec::types::tag;
=======
>>>>>>> 783e8c6b
//!
//! // Load a font (tables are lazy-loaded)
//! let mut myfont = Font::load("Test.otf").expect("Could not load font");
//!
//! // Access an existing table
//! if let Table::Name(name_table) = myfont.get_table(tag!("name"))
//!         .expect("Error reading name table")
//!         .expect("There was no name table") {
//!     // Manipulate the table (table-specific)
//!         name_table.records.push(NameRecord::windows_unicode(
//!             NameRecordID::LicenseURL,
//!             "http://opensource.org/licenses/OFL-1.1"
//!         ));
//! }
//!
//! myfont.save("Test-with-OFL.otf").expect("Could not create file");
//! # }
//! ```
//! For information about creating and manipulating structures for
//! each specific OpenType table, see the modules below. See
//! the [font] module as the entry point to creating, parsing and
//! saving an OpenType font.

/// The main font object. Start here.
pub mod font;
/// OpenType Layout common tables
pub mod layout;
/// OpenType Variations common tables
pub mod otvar;
/// OpenType table definitions.
pub mod tables;
/// Useful utilities
pub mod utils;

pub use otspec::types;
pub use otspec_macros::tag;

// lets us use the tag! macro from otspec_macros within this crate
extern crate self as fonttools;<|MERGE_RESOLUTION|>--- conflicted
+++ resolved
@@ -12,10 +12,6 @@
 //! use fonttools::tag;
 //! use fonttools::font::{self, Font, Table};
 //! use fonttools::tables::name::{name, NameRecord, NameRecordID};
-<<<<<<< HEAD
-//! use otspec::types::tag;
-=======
->>>>>>> 783e8c6b
 //!
 //! // Load a font (tables are lazy-loaded)
 //! let mut myfont = Font::load("Test.otf").expect("Could not load font");
