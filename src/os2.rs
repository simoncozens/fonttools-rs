--- conflicted
+++ resolved
@@ -6,14 +6,7 @@
     DeserializationError, Deserialize, Deserializer, ReaderContext, SerializationError, Serialize,
 };
 use otspec_macros::tables;
-<<<<<<< HEAD
-use serde::de::{SeqAccess, Visitor};
-use serde::ser::SerializeSeq;
-use serde::Serializer;
-use serde::{Deserialize, Deserializer, Serialize};
 use std::collections::{BTreeMap, HashSet};
-=======
->>>>>>> b74dceb6
 
 tables!(
     Panose {
@@ -211,14 +204,9 @@
         if self.version > 0 {
             (&os2v1 {
                 ulCodePageRange1: self.ulCodePageRange1.unwrap_or(0),
-<<<<<<< HEAD
                 ulCodePageRange2: self.ulCodePageRange2.unwrap_or(0),
-            })?;
-=======
-                ulCodePageRange2: self.ulCodePageRange1.unwrap_or(0),
             })
                 .to_bytes(data)?;
->>>>>>> b74dceb6
         }
         if self.version > 1 {
             (&os2v2 {
@@ -305,8 +293,7 @@
         }
         Ok(res)
     }
-<<<<<<< HEAD
-);
+}
 
 impl os2 {
     /// Populate ulCodePageRange fields using a
@@ -323,6 +310,7 @@
         self.ulCodePageRange1 = Some(int_list_to_num(&code_pages1) as u32);
         self.ulCodePageRange2 = Some(int_list_to_num(&code_pages2) as u32);
     }
+
     /// implementation based on ufo2ft:
     /// https://github.com/googlefonts/ufo2ft/blob/main/lib/ufo2ft/util.py#l307
     pub fn calc_code_page_ranges(&mut self, mapping: &BTreeMap<u32, u16>) {
@@ -440,8 +428,6 @@
         if code_page_ranges.is_empty() {
             code_page_ranges.push(0);
         }
-        self.int_list_to_code_page_ranges(&mut code_page_ranges);
-    }
-=======
->>>>>>> b74dceb6
+        self.int_list_to_code_page_ranges(&code_page_ranges);
+    }
 }