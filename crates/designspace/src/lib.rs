--- conflicted
+++ resolved
@@ -4,23 +4,6 @@
 
 use std::collections::HashMap;
 use std::fs::File;
-<<<<<<< HEAD
-
-use otspec::types::{tag, Tag};
-use serde::{Deserialize, Serialize};
-pub use serde_xml_rs::from_reader;
-
-use fonttools::{
-    font::{Font, Table},
-    otvar::{Location as OTVarLocation, NormalizedLocation, VariationModel},
-    tables::{
-        self,
-        avar::{avar, SegmentMap},
-        fvar::{fvar, InstanceRecord, VariationAxisRecord},
-        name::NameRecord,
-    },
-};
-=======
 use std::path::Path;
 
 use fonttools::otvar::{Location as OTVarLocation, NormalizedLocation, VariationModel};
@@ -34,7 +17,6 @@
 use fonttools::tables::avar::{avar, SegmentMap};
 use fonttools::tables::fvar::{fvar, InstanceRecord, VariationAxisRecord};
 use fonttools::tables::name::NameRecord;
->>>>>>> 783e8c6b
 
 /// Loads and parses a designspace file
 pub fn from_file(filename: &str) -> Result<Designspace, serde_xml_rs::Error> {
